--- conflicted
+++ resolved
@@ -1085,7 +1085,6 @@
       }
     }
 
-<<<<<<< HEAD
     if (send_back_ptr) {
       SendBackRecT send_back;
       send_back.error = Error::RANGESERVER_OUT_OF_RANGE;
@@ -1095,12 +1094,8 @@
       send_back_ptr = 0;
     }
 
-    boost::detail::thread::lock_ops<boost::mutex>::lock(m_update_mutex_b);
-    boost::detail::thread::lock_ops<boost::mutex>::unlock(m_update_mutex_a);
-=======
     m_update_mutex_b.lock();
     m_update_mutex_a.unlock();
->>>>>>> 04ae7736
     b_locked = true;
 
     /**
