/**
 * Copyright (C) 2007 Doug Judd (Zvents, Inc.)
 * 
 * This file is part of Hypertable.
 * 
 * Hypertable is free software; you can redistribute it and/or
 * modify it under the terms of the GNU General Public License
 * as published by the Free Software Foundation; either version 2
 * of the License, or any later version.
 * 
 * Hypertable is distributed in the hope that it will be useful,
 * but WITHOUT ANY WARRANTY; without even the implied warranty of
 * MERCHANTABILITY or FITNESS FOR A PARTICULAR PURPOSE.  See the
 * GNU General Public License for more details.
 * 
 * You should have received a copy of the GNU General Public License
 * along with this program; if not, write to the Free Software
 * Foundation, Inc., 51 Franklin Street, Fifth Floor, Boston, MA  02110-1301, USA.
 */

#include <cassert>

#include "Common/Error.h"
#include "Common/System.h"

#include "BlockCompressionHeaderCellStore.h"
#include "Global.h"
#include "CellStoreScannerV0.h"

using namespace Hypertable;

namespace {
  const uint32_t MINIMUM_READAHEAD_AMOUNT = 65536;
}


CellStoreScannerV0::CellStoreScannerV0(CellStorePtr &cellStorePtr, ScanContextPtr &scanContextPtr) : CellListScanner(scanContextPtr), m_cell_store_ptr(cellStorePtr), m_cur_key(0), m_cur_value(0), m_check_for_range_end(false), m_end_inclusive(true), m_readahead(true), m_fd(-1), m_start_offset(0), m_end_offset(0) {
  ByteString32T  *key;
  bool start_inclusive = false;

  m_cell_store_v0 = dynamic_cast< CellStoreV0*>(m_cell_store_ptr.get());
  assert(m_cell_store_v0);

  m_index = m_cell_store_v0->m_index;
  m_file_id = m_cell_store_v0->m_file_id;
  m_zcodec = m_cell_store_v0->create_block_compression_codec();
  memset(&m_block, 0, sizeof(m_block));

  // compute start row
  // this is wrong ...
  m_start_row = m_cell_store_v0->get_start_row();
  if (m_start_row < scanContextPtr->start_row) {
    start_inclusive = true;
    m_start_row = scanContextPtr->start_row;
  }

  // compute end row
  m_end_row = m_cell_store_v0->get_end_row();
  if (scanContextPtr->end_row < m_end_row) {
    m_end_inclusive = false;
    m_end_row = scanContextPtr->end_row;
  }

  key = Create(m_start_row.c_str(), strlen(m_start_row.c_str()));
  if (start_inclusive)
    m_iter = m_index.lower_bound(key);
  else
    m_iter = m_index.upper_bound(key);
  Destroy(key);

  m_cur_key = 0;

  if (m_iter == m_index.end())
    return;

  /**
   * If we're just scanning a single row, turn off readahead
   */
  if (m_start_row == m_end_row || (scanContextPtr->spec && scanContextPtr->spec->rowLimit == 1)) {
    m_readahead = false;
    memset(&m_block, 0, sizeof(m_block));
    if (!fetch_next_block()) {
      m_iter = m_index.end();
      return;
    }
  }
  else {
    int error;
    uint32_t buf_size = m_cell_store_ptr->get_blocksize();
    if (buf_size < MINIMUM_READAHEAD_AMOUNT)
      buf_size = MINIMUM_READAHEAD_AMOUNT;

    m_start_offset = (*m_iter).second;

    key = Create(m_end_row.c_str(), strlen(m_end_row.c_str()));
    if ((m_end_iter = m_index.upper_bound(key)) == m_index.end())
      m_end_offset = m_cell_store_v0->m_trailer.fix_index_offset;
    else {
      CellStoreV0::IndexMapT::iterator iter_next = m_end_iter;
      iter_next++;
      if (iter_next == m_index.end())
	m_end_offset = m_cell_store_v0->m_trailer.fix_index_offset;
      else
	m_end_offset = (*iter_next).second;
    }
    Destroy(key);

    if ((error = m_cell_store_v0->m_filesys->open_buffered(m_cell_store_ptr->get_filename(), buf_size, 2, &m_fd, m_start_offset, m_end_offset)) != Error::OK) {
      // TODO: should throw an exception here
      LOG_VA_ERROR("Problem opening cell store '%s' in readahead mode - %s", 
		   m_cell_store_ptr->get_filename().c_str(), Error::get_text(error));
      m_iter = m_index.end();
    }

    if (!fetch_next_block_readahead()) {
      m_iter = m_index.end();
      return;
    }
  }

  /**
   * Seek to start of range in block
   */
  m_cur_key = (ByteString32T *)m_block.ptr;
  m_cur_value = (ByteString32T *)(m_block.ptr + Length(m_cur_key));

  if (start_inclusive) {
    while (strcmp((const char *)m_cur_key->data, m_start_row.c_str()) < 0) {
      m_block.ptr = ((uint8_t *)m_cur_value) + Length(m_cur_value);
      if (m_block.ptr >= m_block.end) {
	m_iter = m_index.end();
	return;
      }
      m_cur_key = (ByteString32T *)m_block.ptr;
      m_cur_value = (ByteString32T *)(m_block.ptr + Length(m_cur_key));
    }
  }
  else {
    while (strcmp((const char *)m_cur_key->data, m_start_row.c_str()) <= 0) {
      m_block.ptr = ((uint8_t *)m_cur_value) + Length(m_cur_value);
      if (m_block.ptr >= m_block.end) {
	m_iter = m_index.end();
	return;
      }
      m_cur_key = (ByteString32T *)m_block.ptr;
      m_cur_value = (ByteString32T *)(m_block.ptr + Length(m_cur_key));
    }
  }


  /**
   * End of range check
   */
  if (m_end_inclusive) {
    if (strcmp((const char *)m_cur_key->data, m_end_row.c_str()) > 0) {
      m_iter = m_index.end();
      return;
    }
  }
  else {
    if (strcmp((const char *)m_cur_key->data, m_end_row.c_str()) >= 0) {
      m_iter = m_index.end();
      return;
    }
  }


  /**
   * Column family check
   */
  Key keyComps;
  if (!keyComps.load(m_cur_key)) {
    LOG_ERROR("Problem parsing key!");
  }
  else if (!m_scan_context_ptr->familyMask[keyComps.column_family_code]) {
    forward();
  }

}


CellStoreScannerV0::~CellStoreScannerV0() {
  if (m_readahead)
    delete [] m_block.base;
  else {
    if (m_block.base != 0)
      Global::blockCache->checkin(m_file_id, m_block.offset);
  }
  delete m_zcodec;
}


bool CellStoreScannerV0::get(ByteString32T **keyp, ByteString32T **valuep) {

  if (m_iter == m_index.end())
    return false;

  *keyp = m_cur_key;
  *valuep = m_cur_value;

  return true;
}



void CellStoreScannerV0::forward() {
  Key keyComps;

  while (true) {

    if (m_iter == m_index.end())
      return;

    m_block.ptr = ((uint8_t *)m_cur_value) + Length(m_cur_value);    

    if (m_block.ptr >= m_block.end) {
      if (m_readahead) {
	if (!fetch_next_block_readahead())
	  return;
      }
      else if (!fetch_next_block())
	return;
    }

    m_cur_key = (ByteString32T *)m_block.ptr;
    m_cur_value = (ByteString32T *)(m_block.ptr + Length(m_cur_key));

    if (m_check_for_range_end) {
      if (m_end_inclusive) {
	if (strcmp((const char *)m_cur_key->data, m_end_row.c_str()) > 0) {
	  m_iter = m_index.end();
	  return;
	}
      }
      else {
	if (strcmp((const char *)m_cur_key->data, m_end_row.c_str()) >= 0) {
	  m_iter = m_index.end();
	  return;
	}
      }
    }

    /**
     * Column family check
     */
    if (!keyComps.load(m_cur_key)) {
      LOG_ERROR("Problem parsing key!");
      break;
    }
    if (m_scan_context_ptr->familyMask[keyComps.column_family_code])
      break;
  }
}



/**
 * This method fetches the 'next' compressed block of key/value pairs from
 * the underlying CellStore.
 *
 * Preconditions required to call this method:
 *  1. m_block is cleared and m_iter points to the m_index entry of the first block to fetch
 *    'or'
 *  2. m_block is loaded with the current block and m_iter points to the m_index entry of
 *     the current block
 *
 * @return true if next block successfully fetched, false if no next block
 */
bool CellStoreScannerV0::fetch_next_block() {
  uint8_t *buf = 0;
  bool rval = false;
  int error;

  // If we're at the end of the current block, deallocate and move to next
  if (m_block.base != 0 && m_block.ptr >= m_block.end) {
    Global::blockCache->checkin(m_file_id, m_block.offset);
    memset(&m_block, 0, sizeof(m_block));
    m_iter++;
  }

  if (m_block.base == 0 && m_iter != m_index.end()) {
    DynamicBuffer expandBuffer(0);
    uint32_t len;

    m_block.offset = (*m_iter).second;

    CellStoreV0::IndexMapT::iterator iterNext = m_iter;
    iterNext++;
    if (iterNext == m_index.end()) {
      m_block.zlength = m_cell_store_v0->m_trailer.fix_index_offset - m_block.offset;
      if (m_end_row.c_str()[0] != (char)0xff)
	m_check_for_range_end = true;
    }
    else {
      if (strcmp((const char *)((*iterNext).first)->data, m_end_row.c_str()) >= 0)
	m_check_for_range_end = true;
      m_block.zlength = (*iterNext).second - m_block.offset;
    }

    /**
     * Cache lookup / block read
     */
    if (!Global::blockCache->checkout(m_file_id, (uint32_t)m_block.offset, &m_block.base, &len)) {
      /** Read compressed block **/
      buf = new uint8_t [ m_block.zlength ];
      uint32_t nread;
      if (m_cell_store_v0->m_filesys->pread(m_cell_store_v0->m_fd, m_block.offset, m_block.zlength, buf, &nread) != Error::OK)
	goto abort;

      /** inflate compressed block **/
      {
	BlockCompressionHeaderCellStore header;
	DynamicBuffer input(0);
	input.buf = buf;
	input.ptr = buf + m_block.zlength;
	if ((error = m_zcodec->inflate(input, expandBuffer, &header)) != Error::OK) {
<<<<<<< HEAD
	  LOG_VA_ERROR("Problem inflating cell store block - %s", Error::get_text(error));
	  goto abort;
	}
=======
	  LOG_VA_ERROR("Problem inflating cell store (%s) block - %s", m_cell_store_ptr->get_filename().c_str(), Error::get_text(error));
	  input.buf = 0;
	  goto abort;
	}
	input.buf = 0;
>>>>>>> d3c083c2
	if (!header.check_magic(CellStoreV0::DATA_BLOCK_MAGIC)) {
	  LOG_ERROR("Problem inflating cell store block - magic string mismatch");
	  goto abort;
	}
<<<<<<< HEAD
	input.buf = 0;
=======
>>>>>>> d3c083c2
      }

      /** take ownership of inflate buffer **/
      size_t fill;
      m_block.base = expandBuffer.release(&fill);
      len = fill;

      /** Insert block into cache  **/
      if (!Global::blockCache->insert_and_checkout(m_file_id, (uint32_t)m_block.offset, m_block.base, len)) {
	delete [] m_block.base;
	if (!Global::blockCache->checkout(m_file_id, (uint32_t)m_block.offset, &m_block.base, &len)) {
	  LOG_VA_ERROR("Problem checking out block from cache fileId=%d, offset=%ld", m_file_id, (uint32_t)m_block.offset);
	  DUMP_CORE;
	}
      }
    }
    m_block.ptr = m_block.base;
    m_block.end = m_block.base + len;

    rval = true;
  }

 abort:
  delete [] buf;
  return rval;
}



/**
 * This method fetches the 'next' compressed block of key/value pairs from
 * the underlying CellStore.
 *
 * Preconditions required to call this method:
 *  1. m_block is cleared and m_iter points to the m_index entry of the first block to fetch
 *    'or'
 *  2. m_block is loaded with the current block and m_iter points to the m_index entry of
 *     the current block
 *
 * @return true if next block successfully fetched, false if no next block
 */
bool CellStoreScannerV0::fetch_next_block_readahead() {
  int error;
  uint8_t *buf = 0;
  bool rval = false;

  // If we're at the end of the current block, deallocate and move to next
  if (m_block.base != 0 && m_block.ptr >= m_block.end) {
    delete [] m_block.base;
    memset(&m_block, 0, sizeof(m_block));
    m_iter++;
  }

  if (m_block.base == 0 && m_iter != m_index.end()) {
    DynamicBuffer expandBuffer(0);
    uint32_t len;
    uint32_t nread;

    m_block.offset = (*m_iter).second;
    assert(m_block.offset == m_start_offset);

    CellStoreV0::IndexMapT::iterator iterNext = m_iter;
    iterNext++;
    if (iterNext == m_index.end()) {
      m_block.zlength = m_cell_store_v0->m_trailer.fix_index_offset - m_block.offset;
      if (m_end_row.c_str()[0] != (char)0xff)
	m_check_for_range_end = true;
    }
    else {
      if (strcmp((const char *)((*iterNext).first)->data, m_end_row.c_str()) >= 0)
	m_check_for_range_end = true;
      m_block.zlength = (*iterNext).second - m_block.offset;
    }

    /** Read compressed block **/
    buf = new uint8_t [ m_block.zlength ];

    if ((error = m_cell_store_v0->m_filesys->read(m_fd, m_block.zlength, buf, &nread)) != Error::OK) {
      LOG_VA_ERROR("Problem reading %ld bytes from cell store file '%s'",
		   m_block.zlength, m_cell_store_ptr->get_filename().c_str());
      goto abort;
    }
    if (nread != m_block.zlength) {
      LOG_VA_ERROR("short read %ld != %ld", nread, m_block.zlength);
      DUMP_CORE;
    }
    assert(nread == m_block.zlength);
    m_start_offset += nread;

    /** inflate compressed block **/
    {
      BlockCompressionHeaderCellStore header;
      DynamicBuffer input(0);
      input.buf = buf;
      input.ptr = buf + m_block.zlength;
      if ((error = m_zcodec->inflate(input, expandBuffer, &header)) != Error::OK) {
<<<<<<< HEAD
	LOG_VA_ERROR("Problem inflating cell store block - %s", Error::get_text(error));
	goto abort;
      }
=======
	LOG_VA_ERROR("Problem inflating cell store (%s) block - %s", m_cell_store_ptr->get_filename().c_str(), Error::get_text(error));
	input.buf = 0;
	goto abort;
      }
      input.buf = 0;
>>>>>>> d3c083c2
      if (!header.check_magic(CellStoreV0::DATA_BLOCK_MAGIC)) {
	LOG_ERROR("Problem inflating cell store block - magic string mismatch");
	goto abort;
      }
<<<<<<< HEAD
      input.buf = 0;
=======
>>>>>>> d3c083c2
    }

    /** take ownership of inflate buffer **/
    size_t fill;
    m_block.base = expandBuffer.release(&fill);
    len = fill;

    m_block.ptr = m_block.base;
    m_block.end = m_block.base + len;

    rval = true;
  }

 abort:
  delete [] buf;
  return rval;
}<|MERGE_RESOLUTION|>--- conflicted
+++ resolved
@@ -314,25 +314,15 @@
 	input.buf = buf;
 	input.ptr = buf + m_block.zlength;
 	if ((error = m_zcodec->inflate(input, expandBuffer, &header)) != Error::OK) {
-<<<<<<< HEAD
-	  LOG_VA_ERROR("Problem inflating cell store block - %s", Error::get_text(error));
-	  goto abort;
-	}
-=======
 	  LOG_VA_ERROR("Problem inflating cell store (%s) block - %s", m_cell_store_ptr->get_filename().c_str(), Error::get_text(error));
 	  input.buf = 0;
 	  goto abort;
 	}
 	input.buf = 0;
->>>>>>> d3c083c2
 	if (!header.check_magic(CellStoreV0::DATA_BLOCK_MAGIC)) {
 	  LOG_ERROR("Problem inflating cell store block - magic string mismatch");
 	  goto abort;
 	}
-<<<<<<< HEAD
-	input.buf = 0;
-=======
->>>>>>> d3c083c2
       }
 
       /** take ownership of inflate buffer **/
@@ -429,25 +419,15 @@
       input.buf = buf;
       input.ptr = buf + m_block.zlength;
       if ((error = m_zcodec->inflate(input, expandBuffer, &header)) != Error::OK) {
-<<<<<<< HEAD
-	LOG_VA_ERROR("Problem inflating cell store block - %s", Error::get_text(error));
-	goto abort;
-      }
-=======
 	LOG_VA_ERROR("Problem inflating cell store (%s) block - %s", m_cell_store_ptr->get_filename().c_str(), Error::get_text(error));
 	input.buf = 0;
 	goto abort;
       }
       input.buf = 0;
->>>>>>> d3c083c2
       if (!header.check_magic(CellStoreV0::DATA_BLOCK_MAGIC)) {
 	LOG_ERROR("Problem inflating cell store block - magic string mismatch");
 	goto abort;
       }
-<<<<<<< HEAD
-      input.buf = 0;
-=======
->>>>>>> d3c083c2
     }
 
     /** take ownership of inflate buffer **/
