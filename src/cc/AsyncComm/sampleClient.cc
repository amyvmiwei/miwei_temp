/**
 * Copyright (C) 2007 Doug Judd (Zvents, Inc.)
 * 
 * This file is part of Hypertable.
 * 
 * Hypertable is free software; you can redistribute it and/or
 * modify it under the terms of the GNU General Public License
 * as published by the Free Software Foundation; either version 2
 * of the License, or any later version.
 * 
 * Hypertable is distributed in the hope that it will be useful,
 * but WITHOUT ANY WARRANTY; without even the implied warranty of
 * MERCHANTABILITY or FITNESS FOR A PARTICULAR PURPOSE.  See the
 * GNU General Public License for more details.
 * 
 * You should have received a copy of the GNU General Public License
 * along with this program; if not, write to the Free Software
 * Foundation, Inc., 51 Franklin Street, Fifth Floor, Boston, MA  02110-1301, USA.
 */

#include <queue>
#include <cstdio>
#include <iostream>
#include <fstream>
#include <string>
using namespace std;

extern "C" {
#include <netdb.h>
#include <errno.h>
#include <poll.h>
#include <pthread.h>
#include <stdint.h>
#include <string.h>
#include <time.h>
}

#include <boost/thread/condition.hpp>
#include <boost/thread/mutex.hpp>
#include <boost/thread/thread.hpp>

#include "Common/Error.h"
#include "Common/InetAddr.h"
#include "Common/Logger.h"
#include "Common/System.h"
#include "Common/Usage.h"

#include "DispatchHandler.h"
#include "Comm.h"
#include "Event.h"
#include "HeaderBuilder.h"
#include "Serialization.h"

using namespace hypertable;

namespace {
  const char *DEFAULT_HOST = "localhost";
  const int DEFAULT_PORT = 11255;
  const int DEFAULT_TIMEOUT = 10;
  const char *usage[] = {
    "usage: sampleClient [OPTIONS] <input-file>",
    "",
    "OPTIONS:",
    "  --host=<name>   Specifies the host to connect to (default = localhost)",
    "  --port=<n>      Specifies the port to connect to (default = 11255)",
    "  --reactors=<n>  Specifies the number of reactors (default=1)",
    "  --recv-addr=<addr>  Let the server connect to us by listening for",
    "                  connection request on <addr> (host:port).  The address",
    "                  that the server is connecting from should be the same",
    "                  as what's specified with --host and --port or the defaults.",
    "                  (TCP only)",
    "  --timeout=<t>   Specifies the connection timeout in seconds (default=10)",
    "  --verbose       Generate verbose output",
    "  --udp           Operate in UDP mode instead of TCP",
    "",
    "This is a sample program to test the AsyncComm library.  It establishes",
    "a connection with the sampleServer and sends each line of the input file",
    "to the server.  Each reply from the server is echoed to stdout.",
    (const char *)0
  };
  bool gVerbose = false;
}



/**
 * (somewhat) Abstract base class for response handlers;  Defines
 * the message queue and the mutex and condition variable to
 * protect it.
 */
class ResponseHandler : public DispatchHandler {

public:

  ResponseHandler() : mQueue(), mMutex(), mCond() { return; }
  virtual ~ResponseHandler() { return; }

  virtual void handle(EventPtr &eventPtr) = 0;

  virtual bool GetResponse(EventPtr &eventPtr) = 0;

protected:
  queue<EventPtr>   mQueue;
  boost::mutex      mMutex;
  boost::condition  mCond;
};





/**
 * This is the dispatch handler that gets installed as the default
 * handler for the TCP connection.  It queues up responses
 * that can be fetched by the application via a call to GetResponse()
 * GetResponse() returns false when the connection is disconnected.
 */
class ResponseHandlerTCP : public ResponseHandler {

public:

  ResponseHandlerTCP() : ResponseHandler(), mConnected(false) { return; }
  
  virtual void handle(EventPtr &eventPtr) {
    boost::mutex::scoped_lock lock(mMutex);
    if (eventPtr->type == Event::CONNECTION_ESTABLISHED) {
      if (gVerbose)
	LOG_VA_INFO("Connection Established - %s", eventPtr->toString().c_str());
      mConnected = true;
      mCond.notify_one();
    }
    else if (eventPtr->type == Event::DISCONNECT) {
      if (eventPtr->error != 0) {
	LOG_VA_INFO("Disconnect : %s", Error::GetText(eventPtr->error));
      }
      else {
	LOG_INFO("Disconnect.");
      }
      mConnected = false;
      mCond.notify_one();
    }
    else if (eventPtr->type == Event::ERROR) {
      LOG_VA_INFO("Error : %s", Error::GetText(eventPtr->error));
      //exit(1);
    }
    else if (eventPtr->type == Event::MESSAGE) {
      mQueue.push(eventPtr);
      mCond.notify_one();
    }
  }

  bool WaitForConnection() {
    boost::mutex::scoped_lock lock(mMutex);
    if (mConnected)
      return true;
    mCond.wait(lock);
    return mConnected;
  }

  virtual bool GetResponse(EventPtr &eventPtr) {
    boost::mutex::scoped_lock lock(mMutex);
    while (mQueue.empty()) {
      if (mConnected == false)
	return false;
      mCond.wait(lock);
    }
    eventPtr = mQueue.front();
    mQueue.pop();
    return true;
  }

private:
  bool mConnected;
};



/**
 * This handler factory gets passed into Comm::Listen.  It
 * gets constructed with a pointer to a DispatchHandler.
 */
class HandlerFactory : public ConnectionHandlerFactory {
public:
  HandlerFactory(DispatchHandler *dh) {
    mDispatchHandler = dh;
  }
  virtual DispatchHandler *newInstance() {
    return mDispatchHandler;
  }
private:
  DispatchHandler *mDispatchHandler;
};




/**
 * This is the dispatch handler that gets installed as the default
 * handler for UDP mode.  It queues up the responses which can be
 * fetched by the application via a call to GetResponse()
 */
class ResponseHandlerUDP : public ResponseHandler {

public:

  ResponseHandlerUDP() : ResponseHandler() { return; }
  
  virtual void handle(EventPtr &eventPtr) {
    boost::mutex::scoped_lock lock(mMutex);
    if (eventPtr->type == Event::MESSAGE) {
      mQueue.push(eventPtr);
      mCond.notify_one();
    }
    else {
      LOG_VA_INFO("%s", eventPtr->toString().c_str());
      //exit(1);
    }
  }

  virtual bool GetResponse(EventPtr &eventPtr) {
    boost::mutex::scoped_lock lock(mMutex);
    while (mQueue.empty()) {
      mCond.wait(lock);
    }
    eventPtr = mQueue.front();
    mQueue.pop();
    return true;
  }
};





/**
 * main function
 */
int main(int argc, char **argv) {
  Comm *comm;
  int rval;
  const char *host = DEFAULT_HOST;
  struct sockaddr_in addr;
  uint16_t port = DEFAULT_PORT;
  time_t timeout = DEFAULT_TIMEOUT;
  int reactorCount = 1;
  const char *inputFile = 0;
  HeaderBuilder hbuilder;
  int error;
  EventPtr eventPtr;
  ResponseHandler *respHandler;
<<<<<<< HEAD
  HandlerFactory *hfactory = 0;
=======
  DispatchHandlerPtr dhp;
>>>>>>> ee6860ec
  bool udpMode = false;
  string line;
  int outstanding = 0;
  int maxOutstanding = 50;
  const char *str;
  struct sockaddr_in localAddr;

  memset(&localAddr, 0, sizeof(localAddr));
  
  if (argc == 1)
    Usage::DumpAndExit(usage);

  System::Initialize(argv[0]);
  ReactorFactory::Initialize(1);

  for (int i=1; i<argc; i++) {
    if (!strncmp(argv[i], "--host=", 7))
      host = &argv[i][7];
    else if (!strncmp(argv[i], "--port=", 7)) {
      rval = atoi(&argv[i][7]);
      if (rval <= 1024 || rval > 65535) {
	cerr << "Invalid port.  Must be in the range of 1024-65535." << endl;
	exit(1);
      }
      port = rval;
    }
    else if (!strncmp(argv[i], "--timeout=", 10))
      timeout = (time_t)atoi(&argv[i][10]);
    else if (!strcmp(argv[i], "--udp"))
      udpMode = true;
    else if (!strncmp(argv[i], "--reactors=", 11))
      reactorCount = atoi(&argv[i][11]);
    else if (!strncmp(argv[i], "--recv-addr=", 12)) {
      if (!InetAddr::Initialize(&localAddr, &argv[i][12]))
	DUMP_CORE;
    }
    else if (!strcmp(argv[i], "--verbose")) {
      gVerbose = true;
    }
    else if (inputFile == 0)
      inputFile = argv[i];
    else
      Usage::DumpAndExit(usage);
  }

  if (inputFile == 0)
    Usage::DumpAndExit(usage);

  if (!InetAddr::Initialize(&addr, host, port))
    exit(1);

  comm = new Comm();

  ifstream myfile(inputFile);

  if (!myfile.is_open()) {
    LOG_VA_ERROR("Unable to open file '%s' : %s", inputFile, strerror(errno));
    return 0;
  }

  if (udpMode) {
    assert(localAddr.sin_port == 0);
    respHandler = new ResponseHandlerUDP();
    dhp = respHandler;
    port++;
    InetAddr::Initialize(&localAddr, INADDR_ANY, port);
    if ((error = comm->CreateDatagramReceiveSocket(&localAddr, dhp)) != Error::OK) {
      std::string str;
      LOG_VA_ERROR("Problem creating UDP receive socket %s - %s", InetAddr::StringFormat(str, localAddr), Error::GetText(error));
      exit(1);
    }
  }
  else {
    respHandler = new ResponseHandlerTCP();
<<<<<<< HEAD

    if (localAddr.sin_port == 0) {
      if ((error = comm->Connect(addr, respHandler)) != Error::OK) {
	LOG_VA_ERROR("Comm::Connect error - %s", Error::GetText(error));
	exit(1);
      }
    }
    else {
      hfactory = new HandlerFactory(respHandler);
      if ((error = comm->Listen(localAddr, hfactory, respHandler)) != Error::OK) {
	LOG_VA_ERROR("Comm::Listen error - %s", Error::GetText(error));
	exit(1);
      }
=======
    dhp = respHandler;
    if ((error = comm->Connect(addr, timeout, dhp)) != Error::OK) {
      LOG_VA_ERROR("Comm::Connect error - %s", Error::GetText(error));
      exit(1);
>>>>>>> ee6860ec
    }
    if (!((ResponseHandlerTCP *)respHandler)->WaitForConnection())
      exit(1);

  }

  while (!myfile.eof() ) {
    getline (myfile,line);
    if (line.length() > 0) {
      hbuilder.AssignUniqueId();
      CommBufPtr cbufPtr( new CommBuf(hbuilder, Serialization::EncodedLengthString(line)) );
      cbufPtr->AppendString(line);
      int retries = 0;

      if (udpMode) {
	if ((error = comm->SendDatagram(addr, localAddr, cbufPtr)) != Error::OK) {
	  LOG_VA_ERROR("Problem sending datagram - %s", Error::GetText(error));
	  return 1;
	}
      }
      else {
<<<<<<< HEAD
	while ((error = comm->SendRequest(addr, timeout, cbufPtr, respHandler)) != Error::OK) {
=======
	while ((error = comm->SendRequest(addr, cbufPtr, dhp)) != Error::OK) {
>>>>>>> ee6860ec
	  if (error == Error::COMM_NOT_CONNECTED) {
	    if (retries == 5) {
	      LOG_ERROR("Connection timeout.");
	      return 1;
	    }
	    poll(0, 0, 1000);
	    retries++;
	  }
	  else {
	    LOG_VA_ERROR("CommEngine::SendMessage returned '%s'", Error::GetText(error));
	    return 1;
	  }
	}
      }
      outstanding++;

      if (outstanding  > maxOutstanding) {
	if (!respHandler->GetResponse(eventPtr))
	  break;
	if (!Serialization::DecodeString(&eventPtr->message, &eventPtr->messageLen, &str))
	  cout << "ERROR: deserialization problem." << endl;
	else {
	  if (*str != 0)
	    cout << "ECHO: " << str << endl;
	  else
	    cout << "[NULL]" << endl;
	}
	outstanding--;
      }
    }
  }

  while (outstanding > 0 && respHandler->GetResponse(eventPtr)) {
    if (!Serialization::DecodeString(&eventPtr->message, &eventPtr->messageLen, &str))
      cout << "ERROR: deserialization problem." << endl;
    else {
      if (str != 0)
	cout << "ECHO: " << str << endl;
      else
	cout << "[NULL]" << endl;
    }
    //cout << "out = " << outstanding << endl;
    outstanding--;
  }


  myfile.close();

  delete comm;
  return 0;
}

<|MERGE_RESOLUTION|>--- conflicted
+++ resolved
@@ -181,14 +181,14 @@
  */
 class HandlerFactory : public ConnectionHandlerFactory {
 public:
-  HandlerFactory(DispatchHandler *dh) {
-    mDispatchHandler = dh;
-  }
-  virtual DispatchHandler *newInstance() {
-    return mDispatchHandler;
+  HandlerFactory(DispatchHandlerPtr &dhp) {
+    mDispatchHandlerPtr = dhp;
+  }
+  virtual void newInstance(DispatchHandlerPtr &dhp) {
+    dhp = mDispatchHandlerPtr;
   }
 private:
-  DispatchHandler *mDispatchHandler;
+  DispatchHandlerPtr mDispatchHandlerPtr;
 };
 
 
@@ -247,12 +247,9 @@
   HeaderBuilder hbuilder;
   int error;
   EventPtr eventPtr;
+  ConnectionHandlerFactoryPtr chfPtr;
+  DispatchHandlerPtr dhp;
   ResponseHandler *respHandler;
-<<<<<<< HEAD
-  HandlerFactory *hfactory = 0;
-=======
-  DispatchHandlerPtr dhp;
->>>>>>> ee6860ec
   bool udpMode = false;
   string line;
   int outstanding = 0;
@@ -327,26 +324,20 @@
   }
   else {
     respHandler = new ResponseHandlerTCP();
-<<<<<<< HEAD
+    dhp = respHandler;
 
     if (localAddr.sin_port == 0) {
-      if ((error = comm->Connect(addr, respHandler)) != Error::OK) {
+      if ((error = comm->Connect(addr, dhp)) != Error::OK) {
 	LOG_VA_ERROR("Comm::Connect error - %s", Error::GetText(error));
 	exit(1);
       }
     }
     else {
-      hfactory = new HandlerFactory(respHandler);
-      if ((error = comm->Listen(localAddr, hfactory, respHandler)) != Error::OK) {
+      chfPtr = new HandlerFactory(dhp);
+      if ((error = comm->Listen(localAddr, chfPtr, dhp)) != Error::OK) {
 	LOG_VA_ERROR("Comm::Listen error - %s", Error::GetText(error));
 	exit(1);
       }
-=======
-    dhp = respHandler;
-    if ((error = comm->Connect(addr, timeout, dhp)) != Error::OK) {
-      LOG_VA_ERROR("Comm::Connect error - %s", Error::GetText(error));
-      exit(1);
->>>>>>> ee6860ec
     }
     if (!((ResponseHandlerTCP *)respHandler)->WaitForConnection())
       exit(1);
@@ -368,11 +359,7 @@
 	}
       }
       else {
-<<<<<<< HEAD
 	while ((error = comm->SendRequest(addr, timeout, cbufPtr, respHandler)) != Error::OK) {
-=======
-	while ((error = comm->SendRequest(addr, cbufPtr, dhp)) != Error::OK) {
->>>>>>> ee6860ec
 	  if (error == Error::COMM_NOT_CONNECTED) {
 	    if (retries == 5) {
 	      LOG_ERROR("Connection timeout.");
