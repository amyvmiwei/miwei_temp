/**
 * Copyright (C) 2007 Doug Judd (Zvents, Inc.)
 * 
 * This file is part of Hypertable.
 * 
 * Hypertable is free software; you can redistribute it and/or
 * modify it under the terms of the GNU General Public License
 * as published by the Free Software Foundation; either version 2
 * of the License, or any later version.
 * 
 * Hypertable is distributed in the hope that it will be useful,
 * but WITHOUT ANY WARRANTY; without even the implied warranty of
 * MERCHANTABILITY or FITNESS FOR A PARTICULAR PURPOSE.  See the
 * GNU General Public License for more details.
 * 
 * You should have received a copy of the GNU General Public License
 * along with this program; if not, write to the Free Software
 * Foundation, Inc., 51 Franklin Street, Fifth Floor, Boston, MA  02110-1301, USA.
 */

#include <iostream>
#include <fstream>
#include <queue>

extern "C" {
#include <poll.h>
}

#include <boost/thread/condition.hpp>
#include <boost/thread/mutex.hpp>
#include <boost/thread/thread.hpp>

#include "Common/Error.h"

#include "AsyncComm/Comm.h"
#include "AsyncComm/DispatchHandler.h"
#include "AsyncComm/Event.h"
#include "AsyncComm/HeaderBuilder.h"
#include "AsyncComm/Serialization.h"

#include "CommTestThreadFunction.h"

using namespace hypertable;
using namespace std;

namespace {

  /**
   *
   */
  class ResponseHandler : public DispatchHandler {

  public:

    ResponseHandler() : mQueue(), mMutex(), mCond(), mConnected(true) { return; }
  
    virtual void handle(EventPtr &eventPtr) {
      boost::mutex::scoped_lock lock(mMutex);
      if (eventPtr->type == Event::MESSAGE) {
	mQueue.push(eventPtr);
	mCond.notify_one();
      }
      else {
	eventPtr->Display();
	mConnected = false;
	mCond.notify_one();
      }
    }

    bool GetResponse(EventPtr &eventPtr) {
      boost::mutex::scoped_lock lock(mMutex);
      while (mQueue.empty()) {
	mCond.wait(lock);
	if (mConnected == false)
	  return false;
      }
      eventPtr = mQueue.front();
      mQueue.pop();
      return true;
    }

  private:
    queue<EventPtr>   mQueue;
    boost::mutex      mMutex;
    boost::condition  mCond;
    bool              mConnected;
  };
}


/**
 *
 */
void CommTestThreadFunction::operator()() {
  HeaderBuilder hbuilder(Header::PROTOCOL_NONE, rand());
  int error;
  EventPtr eventPtr;
  int outstanding = 0;
  int maxOutstanding = 50;
  string line;
  ifstream infile(mInputFile);
  ofstream outfile(mOutputFile);
  const char *str;
  int nsent = 0;
  ResponseHandler *respHandler = new ResponseHandler();
  DispatchHandlerPtr dispatchHandlerPtr(respHandler);

  if (infile.is_open()) {
    while (!infile.eof() && nsent < MAX_MESSAGES) {
      getline (infile,line);
      if (line.length() > 0) {
	hbuilder.AssignUniqueId();
	CommBufPtr cbufPtr( new CommBuf(hbuilder, Serialization::EncodedLengthString(line)) );
	cbufPtr->AppendString(line);
	int retries = 0;
<<<<<<< HEAD
	while ((error = mComm->SendRequest(mAddr, 30, cbufPtr, respHandler)) != Error::OK) {
=======
	while ((error = mComm->SendRequest(mAddr, cbufPtr, dispatchHandlerPtr)) != Error::OK) {
>>>>>>> ee6860ec
	  if (error == Error::COMM_NOT_CONNECTED) {
	    if (retries == 5) {
	      LOG_ERROR("Connection timeout.");
	      return;
	    }
	    poll(0, 0, 1000);
	    retries++;
	  }
	  else {
	    LOG_VA_ERROR("CommEngine::SendMessage returned '%s'", Error::GetText(error));
	    return;
	  }
	}
	outstanding++;

	if (outstanding  > maxOutstanding) {
	  if (!respHandler->GetResponse(eventPtr))
	    break;
	  if (!Serialization::DecodeString(&eventPtr->message, &eventPtr->messageLen, &str))
	    outfile << "ERROR: deserialization problem." << endl;
	  else {
	    if (*str != 0)
	      outfile << str << endl;
	    else
	      outfile << "[NULL]" << endl;
	  }
	  outstanding--;
	}
      }
      nsent++;
    }
    infile.close();
  }
  else {
    LOG_VA_ERROR("Unable to open file '%s' : %s", mInputFile, strerror(errno));
    return;
  }

  while (outstanding > 0 && respHandler->GetResponse(eventPtr)) {
    if (!Serialization::DecodeString(&eventPtr->message, &eventPtr->messageLen, &str))
      outfile << "ERROR: deserialization problem." << endl;
    else {
      if (*str != 0)
	outfile << str << endl;
      else
	outfile << "[NULL]" << endl;
    }
    //cout << "out = " << outstanding << endl;
    outstanding--;
  }
}<|MERGE_RESOLUTION|>--- conflicted
+++ resolved
@@ -113,11 +113,7 @@
 	CommBufPtr cbufPtr( new CommBuf(hbuilder, Serialization::EncodedLengthString(line)) );
 	cbufPtr->AppendString(line);
 	int retries = 0;
-<<<<<<< HEAD
 	while ((error = mComm->SendRequest(mAddr, 30, cbufPtr, respHandler)) != Error::OK) {
-=======
-	while ((error = mComm->SendRequest(mAddr, cbufPtr, dispatchHandlerPtr)) != Error::OK) {
->>>>>>> ee6860ec
 	  if (error == Error::COMM_NOT_CONNECTED) {
 	    if (retries == 5) {
 	      LOG_ERROR("Connection timeout.");
