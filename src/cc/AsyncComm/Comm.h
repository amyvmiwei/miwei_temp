/**
 * Copyright (C) 2007 Doug Judd (Zvents, Inc.)
 * 
 * This file is part of Hypertable.
 * 
 * Hypertable is free software; you can redistribute it and/or
 * modify it under the terms of the GNU General Public License
 * as published by the Free Software Foundation; either version 2
 * of the License, or any later version.
 * 
 * Hypertable is distributed in the hope that it will be useful,
 * but WITHOUT ANY WARRANTY; without even the implied warranty of
 * MERCHANTABILITY or FITNESS FOR A PARTICULAR PURPOSE.  See the
 * GNU General Public License for more details.
 * 
 * You should have received a copy of the GNU General Public License
 * along with this program; if not, write to the Free Software
 * Foundation, Inc., 51 Franklin Street, Fifth Floor, Boston, MA  02110-1301, USA.
 */

#ifndef HYPERTABLE_COMMENGINE_H
#define HYPERTABLE_COMMENGINE_H

#include <string>

#include <boost/shared_ptr.hpp>
#include <boost/thread/mutex.hpp>
#include <boost/thread/xtime.hpp>

extern "C" {
#include <stdint.h>
}

#include "DispatchHandler.h"
#include "CommBuf.h"
#include "ConnectionHandlerFactory.h"
#include "HandlerMap.h"

using namespace std;

namespace hypertable {

  class Comm {

  public:

    Comm();

    ~Comm();

<<<<<<< HEAD
    int Connect(struct sockaddr_in &addr, DispatchHandler *defaultHandler);

    int Connect(struct sockaddr_in &addr, struct sockaddr_in &localAddr, DispatchHandler *defaultHandler);
=======
    int Connect(struct sockaddr_in &addr, time_t timeout, DispatchHandlerPtr &defaultHandlerPtr);

    int Connect(struct sockaddr_in &addr, struct sockaddr_in &localAddr, time_t timeout, DispatchHandlerPtr &defaultHandlerPtr);
>>>>>>> 8e92da76

    int Listen(struct sockaddr_in &addr, ConnectionHandlerFactoryPtr &chfPtr);

<<<<<<< HEAD
    int SendRequest(struct sockaddr_in &addr, time_t timeout, CommBufPtr &cbufPtr, DispatchHandler *responseHandler);
=======
    int Listen(struct sockaddr_in &addr, ConnectionHandlerFactoryPtr &chfPtr, DispatchHandlerPtr &defaultHandlerPtr);

    int SendRequest(struct sockaddr_in &addr, CommBufPtr &cbufPtr, DispatchHandlerPtr &responseHandlerPtr);
>>>>>>> 8e92da76

    int SendResponse(struct sockaddr_in &addr, CommBufPtr &cbufPtr);

    int GetLocalAddress(struct sockaddr_in addr, struct sockaddr_in *localAddr);

    int CreateDatagramReceiveSocket(struct sockaddr_in *addr, DispatchHandlerPtr &handlerPtr);

    int SendDatagram(struct sockaddr_in &addr, struct sockaddr_in &sendAddr, CommBufPtr &cbufPtr);

    int SetTimer(uint64_t durationMillis, DispatchHandlerPtr &handlerPtr);

    int SetTimerAbsolute(boost::xtime expireTime, DispatchHandlerPtr &handlerPtr);

    int CloseSocket(struct sockaddr_in &addr);

  private:

<<<<<<< HEAD
    int ConnectSocket(int sd, struct sockaddr_in &addr, DispatchHandler *defaultHandler);
=======
    int ConnectSocket(int sd, struct sockaddr_in &addr, time_t timeout, DispatchHandlerPtr &defaultHandlerPtr);
>>>>>>> 8e92da76

    boost::mutex  mMutex;
    std::string   mAppName;
    HandlerMap    mHandlerMap;
    Reactor      *mTimerReactor;
  };

  typedef boost::shared_ptr<Comm> CommPtr;

}

#endif // HYPERTABLE_COMMENGINE_H<|MERGE_RESOLUTION|>--- conflicted
+++ resolved
@@ -48,25 +48,15 @@
 
     ~Comm();
 
-<<<<<<< HEAD
-    int Connect(struct sockaddr_in &addr, DispatchHandler *defaultHandler);
+    int Connect(struct sockaddr_in &addr, DispatchHandlerPtr &defaultHandlerPtr);
 
-    int Connect(struct sockaddr_in &addr, struct sockaddr_in &localAddr, DispatchHandler *defaultHandler);
-=======
-    int Connect(struct sockaddr_in &addr, time_t timeout, DispatchHandlerPtr &defaultHandlerPtr);
-
-    int Connect(struct sockaddr_in &addr, struct sockaddr_in &localAddr, time_t timeout, DispatchHandlerPtr &defaultHandlerPtr);
->>>>>>> 8e92da76
+    int Connect(struct sockaddr_in &addr, struct sockaddr_in &localAddr, DispatchHandlerPtr &defaultHandlerPtr);
 
     int Listen(struct sockaddr_in &addr, ConnectionHandlerFactoryPtr &chfPtr);
 
-<<<<<<< HEAD
-    int SendRequest(struct sockaddr_in &addr, time_t timeout, CommBufPtr &cbufPtr, DispatchHandler *responseHandler);
-=======
     int Listen(struct sockaddr_in &addr, ConnectionHandlerFactoryPtr &chfPtr, DispatchHandlerPtr &defaultHandlerPtr);
 
-    int SendRequest(struct sockaddr_in &addr, CommBufPtr &cbufPtr, DispatchHandlerPtr &responseHandlerPtr);
->>>>>>> 8e92da76
+    int SendRequest(struct sockaddr_in &addr, time_t timeout, CommBufPtr &cbufPtr, DispatchHandler *responseHandler);
 
     int SendResponse(struct sockaddr_in &addr, CommBufPtr &cbufPtr);
 
@@ -76,19 +66,15 @@
 
     int SendDatagram(struct sockaddr_in &addr, struct sockaddr_in &sendAddr, CommBufPtr &cbufPtr);
 
-    int SetTimer(uint64_t durationMillis, DispatchHandlerPtr &handlerPtr);
+    int SetTimer(uint64_t durationMillis, DispatchHandler *handler);
 
-    int SetTimerAbsolute(boost::xtime expireTime, DispatchHandlerPtr &handlerPtr);
+    int SetTimerAbsolute(boost::xtime expireTime, DispatchHandler *handler);
 
     int CloseSocket(struct sockaddr_in &addr);
 
   private:
 
-<<<<<<< HEAD
-    int ConnectSocket(int sd, struct sockaddr_in &addr, DispatchHandler *defaultHandler);
-=======
-    int ConnectSocket(int sd, struct sockaddr_in &addr, time_t timeout, DispatchHandlerPtr &defaultHandlerPtr);
->>>>>>> 8e92da76
+    int ConnectSocket(int sd, struct sockaddr_in &addr, DispatchHandlerPtr &defaultHandlerPtr);
 
     boost::mutex  mMutex;
     std::string   mAppName;
